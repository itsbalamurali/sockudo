--- conflicted
+++ resolved
@@ -53,26 +53,15 @@
 import Pusher from 'pusher-js';
 
 const pusher = new Pusher('app-key', {
-<<<<<<< HEAD
-    wsHost: 'localhost',
-    wsPort: 6001,
-    cluster: '',
-    forceTLS: false
-=======
   wsHost: 'localhost',
   wsPort: 6001,
   cluster: '',
   forceTLS: false
->>>>>>> 73bd26bd
 });
 
 const channel = pusher.subscribe('my-channel');
 channel.bind('my-event', (data) => {
-<<<<<<< HEAD
-    console.log('Received:', data);
-=======
   console.log('Received:', data);
->>>>>>> 73bd26bd
 });
 ```
 
@@ -103,7 +92,6 @@
 # Connection limits
 SOCKUDO_DEFAULT_APP_MAX_CONNECTIONS=100000
 SOCKUDO_DEFAULT_APP_MAX_CLIENT_EVENTS_PER_SECOND=10000
-<<<<<<< HEAD
 
 # Cleanup performance (for handling mass disconnects)
 CLEANUP_QUEUE_BUFFER_SIZE=50000
@@ -125,29 +113,6 @@
 
 ## Architecture
 
-=======
-
-# Cleanup performance (for handling mass disconnects)
-CLEANUP_QUEUE_BUFFER_SIZE=50000
-CLEANUP_BATCH_SIZE=25
-CLEANUP_WORKER_THREADS=auto
-
-# CPU scaling
-ADAPTER_BUFFER_MULTIPLIER_PER_CPU=128
-```
-
-## Deployment Scenarios
-
-| Scenario | CPU/RAM | Adapter | Cache | Queue | Max Connections |
-|----------|---------|---------|-------|-------|-----------------|
-| **Development** | 1vCPU/1GB | local | memory | memory | 1K |
-| **Small Production** | 2vCPU/2GB | redis | redis | redis | 10K |
-| **High Traffic** | 4vCPU/4GB+ | redis | redis | redis | 50K+ |
-| **Multi-Region** | 8vCPU/8GB+ | redis-cluster | redis-cluster | redis-cluster | 100K+ |
-
-## Architecture
-
->>>>>>> 73bd26bd
 ```
 ┌─────────────────┐    ┌─────────────────┐    ┌─────────────────┐
 │   Load Balancer │────│   Sockudo Node  │────│   Redis Cluster │
