use super::config::App;
use crate::app::manager::AppManager;
use crate::error::{Error, Result};

use crate::options::{DatabaseConnection, DatabasePooling};
use crate::token::Token;
use crate::websocket::SocketId;
use async_trait::async_trait;
use futures_util::{StreamExt, stream};
use moka::future::Cache;
use sqlx::{MySqlPool, mysql::MySqlPoolOptions};
use std::sync::Arc;
use std::time::Duration;
use tracing::{debug, error, info, warn};

/// Configuration for MySQL App Manager
/// MySQL-based implementation of the AppManager
pub struct MySQLAppManager {
    config: DatabaseConnection,
    pool: MySqlPool,
    app_cache: Cache<String, App>, // App ID -> App
}

impl MySQLAppManager {
    /// Create a new MySQL-based AppManager with the provided configuration
    pub async fn new(config: DatabaseConnection, pooling: DatabasePooling) -> Result<Self> {
        info!(
            "{}",
            format!(
                "Initializing MySQL AppManager with database {}",
                config.database
            )
        );

        // Build connection string with proper URL encoding for password
        let password = urlencoding::encode(&config.password);
        let connection_string = format!(
            "mysql://{}:{}@{}:{}/{}",
            config.username, password, config.host, config.port, config.database
        );

        // Create connection pool with options from config/env
        let mut opts = MySqlPoolOptions::new();
        opts = if pooling.enabled {
            let min = config.pool_min.unwrap_or(pooling.min);
            let max = config.pool_max.unwrap_or(pooling.max);
            opts.min_connections(min).max_connections(max)
        } else {
            // Backward-compat: only max via per-DB connection_pool_size
            opts.max_connections(config.connection_pool_size)
        };
        let pool = opts
            .acquire_timeout(Duration::from_secs(5))
            .idle_timeout(Duration::from_secs(180))
            .connect(&connection_string)
            .await
            .map_err(|e| Error::Internal(format!("Failed to connect to MySQL: {e}")))?;

        // Initialize cache
        let app_cache = Cache::builder()
            .time_to_live(Duration::from_secs(config.cache_ttl))
            .max_capacity(config.cache_max_capacity)
            // Add other options like time_to_idle if needed
            .build();

        let manager = Self {
            config,
            pool,
            app_cache,
        };

        manager.ensure_table_exists().await?;

        Ok(manager)
    }

    /// Create the applications table if it doesn't exist
    async fn ensure_table_exists(&self) -> Result<()> {
        // Use a constant query (avoid format!) for security
        const CREATE_TABLE_QUERY: &str = r#"
            CREATE TABLE IF NOT EXISTS `applications` (
                id VARCHAR(255) PRIMARY KEY,
                `key` VARCHAR(255) UNIQUE NOT NULL,
                secret VARCHAR(255) NOT NULL,
                max_connections INT UNSIGNED NOT NULL,
                enable_client_messages BOOLEAN NOT NULL DEFAULT FALSE,
                enabled BOOLEAN NOT NULL DEFAULT TRUE,
                max_backend_events_per_second INT UNSIGNED NULL,
                max_client_events_per_second INT UNSIGNED NOT NULL,
                max_read_requests_per_second INT UNSIGNED NULL,
                max_presence_members_per_channel INT UNSIGNED NULL,
                max_presence_member_size_in_kb INT UNSIGNED NULL,
                max_channel_name_length INT UNSIGNED NULL,
                max_event_channels_at_once INT UNSIGNED NULL,
                max_event_name_length INT UNSIGNED NULL,
                max_event_payload_in_kb INT UNSIGNED NULL,
                max_event_batch_size INT UNSIGNED NULL,
                enable_user_authentication BOOLEAN NULL,
                allowed_origins JSON NULL,
                created_at TIMESTAMP DEFAULT CURRENT_TIMESTAMP,
                updated_at TIMESTAMP DEFAULT CURRENT_TIMESTAMP ON UPDATE CURRENT_TIMESTAMP
            ) ENGINE=InnoDB DEFAULT CHARSET=utf8mb4 COLLATE=utf8mb4_unicode_ci
        "#;

        // Replace table name with the configured one if different from default
        let query = if self.config.table_name != "applications" {
            CREATE_TABLE_QUERY.replace("applications", &self.config.table_name)
        } else {
            CREATE_TABLE_QUERY.to_string()
        };

        sqlx::query(&query)
            .execute(&self.pool)
            .await
            .map_err(|e| Error::Internal(format!("Failed to create MySQL table: {e}")))?;

        // Add migration for allowed_origins column if it doesn't exist
        // MySQL doesn't support IF NOT EXISTS for columns, so we need to check first
        let check_column_query = format!(
            r#"SELECT COLUMN_NAME FROM INFORMATION_SCHEMA.COLUMNS 
               WHERE TABLE_SCHEMA = DATABASE() 
               AND TABLE_NAME = '{}' 
               AND COLUMN_NAME = 'allowed_origins'"#,
            self.config.table_name
        );

        let column_exists: Option<(String,)> = sqlx::query_as(&check_column_query)
            .fetch_optional(&self.pool)
            .await
            .unwrap_or(None);

        if column_exists.is_none() {
            let add_column_query = format!(
                r#"ALTER TABLE `{}` ADD COLUMN allowed_origins JSON NULL"#,
                self.config.table_name
            );

            if let Err(e) = sqlx::query(&add_column_query).execute(&self.pool).await {
                warn!(
                    "Could not add allowed_origins column (may already exist): {}",
                    e
                );
            }
        }

        info!(
            "{}",
            format!("Ensured table '{}' exists", self.config.table_name)
        );
        Ok(())
    }

    /// Get an app by ID from cache or database
    pub async fn find_by_id(&self, app_id: &str) -> Result<Option<App>> {
        // Try to get from cache first
        if let Some(app) = self.app_cache.get(app_id).await {
            return Ok(Some(app));
        }

        // Not in cache or expired, fetch from database
        debug!("Cache miss for app {}, fetching from database", app_id);

        // Use a query_as that matches your App struct
        // Create the query with the correct table name
        let query = format!(
            r#"SELECT
                id, `key`, secret, max_connections,
                enable_client_messages, enabled,
                max_backend_events_per_second,
                max_client_events_per_second,
                max_read_requests_per_second,
                max_presence_members_per_channel,
                max_presence_member_size_in_kb,
                max_channel_name_length,
                max_event_channels_at_once,
                max_event_name_length,
                max_event_payload_in_kb,
                max_event_batch_size,
                enable_user_authentication,
                allowed_origins
            FROM `{}` WHERE id = ?"#,
            self.config.table_name
        );

        let app_result = sqlx::query_as::<_, AppRow>(&query)
            .bind(app_id)
            .fetch_optional(&self.pool)
            .await
            .map_err(|e| {
                error!(
                    "{}",
                    format!("Database error fetching app {}: {}", app_id, e)
                );
                Error::Internal(format!("Failed to fetch app from MySQL: {e}"))
            })?;

        if let Some(app_row) = app_result {
            // Convert to App
            let app = app_row.into_app();

            // Update cache
            self.app_cache.insert(app_id.to_string(), app.clone()).await;

            Ok(Some(app))
        } else {
            Ok(None)
        }
    }

    /// Get an app by key from cache or database
    pub async fn find_by_key(&self, key: &str) -> Result<Option<App>> {
        // Check cache first
        if let Some(app) = self.app_cache.get(key).await {
            return Ok(Some(app));
        }

        // Not found in cache, query database
        debug!("Cache miss for app key {}, fetching from database", key);

        let query = format!(
            r#"SELECT
                id, `key`, secret, max_connections,
                enable_client_messages, enabled,
                max_backend_events_per_second,
                max_client_events_per_second,
                max_read_requests_per_second,
                max_presence_members_per_channel,
                max_presence_member_size_in_kb,
                max_channel_name_length,
                max_event_channels_at_once,
                max_event_name_length,
                max_event_payload_in_kb,
                max_event_batch_size,
                enable_user_authentication,
                allowed_origins
            FROM `{}` WHERE `key` = ?"#,
            self.config.table_name
        );

        let app_result = sqlx::query_as::<_, AppRow>(&query)
            .bind(key)
            .fetch_optional(&self.pool)
            .await
            .map_err(|e| {
                error!(
                    "{}",
                    format!("Database error fetching app by key {}: {}", key, e)
                );
                Error::Internal(format!("Failed to fetch app from MySQL: {e}"))
            })?;

        if let Some(app_row) = app_result {
            let app = app_row.into_app();

            // Update cache with this app
            let app_id = app.id.clone();
            self.app_cache.insert(app_id, app.clone()).await;

            Ok(Some(app.clone()))
        } else {
            Ok(None)
        }
    }

    /// Register a new app in the database
    pub async fn create_app(&self, app: App) -> Result<()> {
        info!("{}", format!("Registering new app: {}", app.id));

        // Prepare the query with proper table name
        let query = format!(
            r#"INSERT INTO `{}` (
                id, `key`, secret, max_connections, enable_client_messages, enabled,
                max_backend_events_per_second, max_client_events_per_second,
                max_read_requests_per_second, max_presence_members_per_channel,
                max_presence_member_size_in_kb, max_channel_name_length,
                max_event_channels_at_once, max_event_name_length,
                max_event_payload_in_kb, max_event_batch_size, enable_user_authentication
            ) VALUES (?, ?, ?, ?, ?, ?, ?, ?, ?, ?, ?, ?, ?, ?, ?, ?, ?)"#,
            self.config.table_name
        );

        sqlx::query(&query)
            .bind(&app.id)
            .bind(&app.key)
            .bind(&app.secret)
            .bind(app.max_connections)
            .bind(app.enable_client_messages)
            .bind(app.enabled)
            .bind(app.max_backend_events_per_second)
            .bind(app.max_client_events_per_second)
            .bind(app.max_read_requests_per_second)
            .bind(app.max_presence_members_per_channel)
            .bind(app.max_presence_member_size_in_kb)
            .bind(app.max_channel_name_length)
            .bind(app.max_event_channels_at_once)
            .bind(app.max_event_name_length)
            .bind(app.max_event_payload_in_kb)
            .bind(app.max_event_batch_size)
            .bind(app.enable_user_authentication)
            .execute(&self.pool)
            .await
            .map_err(|e| {
                error!(
                    "{}",
                    format!("Database error registering app {}: {}", app.id, e)
                );
                Error::Internal(format!("Failed to insert app into MySQL: {e}"))
            })?;

        // Update cach
        self.app_cache.insert(app.id.clone(), app).await;

        Ok(())
    }

    /// Update an existing app in the database
    pub async fn update_app(&self, app: App) -> Result<()> {
        info!("{}", format!("Updating app: {}", app.id));

        // Prepare the query with proper table name
        let query = format!(
            r#"UPDATE `{}` SET
                `key` = ?, secret = ?, max_connections = ?, enable_client_messages = ?, enabled = ?,
                max_backend_events_per_second = ?, max_client_events_per_second = ?,
                max_read_requests_per_second = ?, max_presence_members_per_channel = ?,
                max_presence_member_size_in_kb = ?, max_channel_name_length = ?,
                max_event_channels_at_once = ?, max_event_name_length = ?,
                max_event_payload_in_kb = ?, max_event_batch_size = ?, enable_user_authentication = ?
                WHERE id = ?"#,
            self.config.table_name
        );

        let result = sqlx::query(&query)
            .bind(&app.key)
            .bind(&app.secret)
            .bind(app.max_connections)
            .bind(app.enable_client_messages)
            .bind(app.enabled)
            .bind(app.max_backend_events_per_second)
            .bind(app.max_client_events_per_second)
            .bind(app.max_read_requests_per_second)
            .bind(app.max_presence_members_per_channel)
            .bind(app.max_presence_member_size_in_kb)
            .bind(app.max_channel_name_length)
            .bind(app.max_event_channels_at_once)
            .bind(app.max_event_name_length)
            .bind(app.max_event_payload_in_kb)
            .bind(app.max_event_batch_size)
            .bind(app.enable_user_authentication)
            .bind(&app.id)
            .execute(&self.pool)
            .await
            .map_err(|e| {
                error!(
                    "{}",
                    format!("Database error updating app {}: {}", app.id, e)
                );
                Error::Internal(format!("Failed to update app in MySQL: {e}"))
            })?;

        if result.rows_affected() == 0 {
            return Err(Error::InvalidAppKey);
        }

        // Update cache
        self.app_cache.insert(app.id.clone(), app).await;

        Ok(())
    }

    /// Remove an app from the database
    pub async fn delete_app(&self, app_id: &str) -> Result<()> {
        info!("{}", format!("Removing app: {}", app_id));

        // Prepare the query with proper table name
        let query = format!(r#"DELETE FROM `{}` WHERE id = ?"#, self.config.table_name);

        let result = sqlx::query(&query)
            .bind(app_id)
            .execute(&self.pool)
            .await
            .map_err(|e| {
                error!(
                    "{}",
                    format!("Database error removing app {}: {}", app_id, e)
                );
                Error::Internal(format!("Failed to delete app from MySQL: {e}"))
            })?;

        if result.rows_affected() == 0 {
            return Err(Error::InvalidAppKey);
        }

        // Remove from cache
        self.app_cache.remove(app_id).await;

        Ok(())
    }

    /// Get all apps from the database
    pub async fn get_apps(&self) -> Result<Vec<App>> {
        info!("{}", "Fetching all apps from database");

        let query = format!(
            r#"SELECT
            id, `key`, secret, max_connections,
            enable_client_messages, enabled,
            max_backend_events_per_second,
            max_client_events_per_second,
            max_read_requests_per_second,
            max_presence_members_per_channel,
            max_presence_member_size_in_kb,
            max_channel_name_length,
            max_event_channels_at_once,
            max_event_name_length,
            max_event_payload_in_kb,
            max_event_batch_size,
            enable_user_authentication,
            allowed_origins
        FROM `{}`"#,
            self.config.table_name // Ensure config.table_name is safely handled
        );

        // Fetch all rows from the database
        let app_rows = sqlx::query_as::<_, AppRow>(&query) // Ensure AppRow derives FromRow
            .fetch_all(&self.pool)
            .await
            .map_err(|e| {
                error!("{}", format!("Database error fetching all apps: {}", e));
                // Consider a more specific error type if possible
                Error::Internal(format!("Failed to fetch apps from MySQL: {e}"))
            })?;

        warn!(
            "{}",
            format!("Fetched {} app rows from database.", app_rows.len())
        );

        // Process rows concurrently using streams:
        // 1. Convert iterator to stream
        // 2. Map each row to an async block that converts, caches, and returns the App
        // 3. Buffer the async operations for concurrency
        // 4. Collect the results (Apps) into a Vec
        let apps = stream::iter(app_rows)
            .map(|row| async {
                let app = row.into_app(); // Convert row to App struct
                let app_arc = Arc::new(app.clone()); // Create Arc for caching

                // Insert the Arc<App> into the cache
                // Note: insert takes key by value, so clone app_arc.id
                self.app_cache.insert(app_arc.id.clone(), app.clone()).await;

                // Return the owned App for the final Vec<App>
                app
            })
            // Execute up to N futures concurrently (e.g., based on pool size)
            // Adjust buffer size as needed. Using connection_pool_size might be reasonable.
            .buffer_unordered(self.config.connection_pool_size as usize)
            .collect::<Vec<App>>() // Collect the resulting Apps
            .await; // Await the stream processing

        info!(
            "{}",
            format!("Finished processing and caching {} apps.", apps.len())
        );

        Ok(apps)
    }

    /// Validate if an app ID exists
    pub async fn validate_key(&self, app_id: &str) -> Result<bool> {
        Ok(self.find_by_id(app_id).await?.is_some())
    }

    /// Validate a signature against an app's secret
    pub async fn validate_signature(
        &self,
        app_id: &str,
        signature: &str,
        body: &str,
    ) -> Result<bool> {
        let app = self
            .find_by_id(app_id)
            .await?
            .ok_or_else(|| Error::InvalidAppKey)?;

        let token = Token::new(app.key.clone(), app.secret.clone());
        let expected = token.sign(body);

        Ok(signature == expected)
    }

    /// Validate if a channel name is valid for an app
    pub async fn validate_channel_name(&self, app_id: &str, channel: &str) -> Result<()> {
        let app = self
            .find_by_id(app_id)
            .await?
            .ok_or_else(|| Error::InvalidAppKey)?;

        let max_length = app.max_channel_name_length.unwrap_or(200);
        if channel.len() > max_length as usize {
            return Err(Error::InvalidChannelName(format!(
                "Channel name too long. Max length is {max_length}"
            )));
        }

        // Validate channel name format using regex
        let valid_chars = regex::Regex::new(r"^[a-zA-Z0-9_\-=@,.;]+$").unwrap();
        if !valid_chars.is_match(channel) {
            return Err(Error::InvalidChannelName(
                "Channel name contains invalid characters".to_string(),
            ));
        }

        Ok(())
    }

    /// Check if client events are enabled for an app
    pub async fn can_handle_client_events(&self, app_key: &str) -> Result<bool> {
        Ok(self
            .find_by_key(app_key)
            .await?
            .map(|app| app.enable_client_messages)
            .unwrap_or(false))
    }

    /// Validate user authentication
    pub async fn validate_user_auth(&self, socket_id: &SocketId, auth: &str) -> Result<bool> {
        // Split auth string into key and signature (format: "app_key:signature")
        let parts: Vec<&str> = auth.split(':').collect();
        if parts.len() < 2 {
            return Err(Error::Auth("Invalid auth format".into()));
        }

        let app_key = parts[0];
        // Signature might contain colons (e.g., in user auth), so join the rest
        let signature = parts[1..].join(":");

        // Get app config
        let app = self
            .find_by_key(app_key)
            .await?
            .ok_or_else(|| Error::InvalidAppKey)?;

        // Create string to sign: socket_id
        let string_to_sign = format!("{socket_id}::user::{signature}");

        // Generate token
        let token = Token::new(app.key.clone(), app.secret.clone());

        // Verify
        Ok(token.verify(&string_to_sign, &signature))
    }
}

/// Row struct for SQLx query results
#[derive(sqlx::FromRow)]
struct AppRow {
    id: String,
    key: String,
    secret: String,
    max_connections: u32,
    enable_client_messages: bool,
    enabled: bool,
    max_backend_events_per_second: Option<u32>,
    max_client_events_per_second: u32,
    max_read_requests_per_second: Option<u32>,
    max_presence_members_per_channel: Option<u32>,
    max_presence_member_size_in_kb: Option<u32>,
    max_channel_name_length: Option<u32>,
    max_event_channels_at_once: Option<u32>,
    max_event_name_length: Option<u32>,
    max_event_payload_in_kb: Option<u32>,
    max_event_batch_size: Option<u32>,
    enable_user_authentication: Option<bool>,
    allowed_origins: Option<serde_json::Value>,
}

impl AppRow {
    /// Convert database row to App struct
    fn into_app(self) -> App {
        App {
            id: self.id,
            key: self.key,
            secret: self.secret,
            max_connections: self.max_connections,
            enable_client_messages: self.enable_client_messages,
            enabled: self.enabled,
            max_backend_events_per_second: self.max_backend_events_per_second,
            max_client_events_per_second: self.max_client_events_per_second,
            max_read_requests_per_second: self.max_read_requests_per_second,
            max_presence_members_per_channel: self.max_presence_members_per_channel,
            max_presence_member_size_in_kb: self.max_presence_member_size_in_kb,
            max_channel_name_length: self.max_channel_name_length,
            max_event_channels_at_once: self.max_event_channels_at_once,
            max_event_name_length: self.max_event_name_length,
            max_event_payload_in_kb: self.max_event_payload_in_kb,
            max_event_batch_size: self.max_event_batch_size,
            enable_user_authentication: self.enable_user_authentication,
            webhooks: None, // Assuming webhooks are not part of the App struct
            enable_watchlist_events: None, // Assuming this is not part of the App struct
            allowed_origins: self
                .allowed_origins
                .and_then(|json| serde_json::from_value::<Vec<String>>(json).ok()),
        }
    }
}

// Implement your App trait for MySQLAppManager
// This implementation will depend on how your current code is structured
#[async_trait]
impl AppManager for MySQLAppManager {
    // The basic implementation delegates to our improved methods above
    // You may need to adjust this based on your specific AppManager trait

    async fn init(&self) -> Result<()> {
        // Initialization is done in the constructor
        Ok(())
    }

    async fn create_app(&self, config: App) -> Result<()> {
        // Spawn a blocking task to avoid blocking the current thread
        let config_clone = config.clone();
        self.create_app(config_clone).await
    }

    async fn update_app(&self, config: App) -> Result<()> {
        // This calls our implementation method
        self.update_app(config).await
    }

    async fn delete_app(&self, app_id: &str) -> Result<()> {
        // This calls our implementation method
        self.delete_app(app_id).await
    }

    async fn get_apps(&self) -> Result<Vec<App>> {
        // This calls our implementation method
        self.get_apps().await
    }

    async fn find_by_id(&self, app_id: &str) -> Result<Option<App>> {
        // For the sync interface, poll the async function in a blocking manner
        self.find_by_id(app_id).await
    }

    async fn find_by_key(&self, key: &str) -> Result<Option<App>> {
        self.find_by_key(key).await
    }

    async fn check_health(&self) -> Result<()> {
        sqlx::query("SELECT 1")
            .fetch_one(&self.pool)
            .await
            .map_err(|e| {
                crate::error::Error::Internal(format!("App manager MySQL connection failed: {e}"))
            })?;
        Ok(())
    }
}

// Make the MySQLAppManager clonable for use in async contexts
impl Clone for MySQLAppManager {
    fn clone(&self) -> Self {
        Self {
            config: self.config.clone(),
            pool: self.pool.clone(),
            app_cache: self.app_cache.clone(),
        }
    }
}

#[cfg(test)]
mod tests {
    use super::*;
    use std::time::Duration;

    // Helper to create a test app
    fn create_test_app(id: &str) -> App {
        App {
            id: id.to_string(),
            key: format!("{id}_key"),
            secret: format!("{id}_secret"),
            max_connections: 100,
            enable_client_messages: true,
            enabled: true,
            max_backend_events_per_second: Some(1000),
            max_client_events_per_second: 100,
            max_read_requests_per_second: Some(1000),
            max_presence_members_per_channel: Some(100),
            max_presence_member_size_in_kb: Some(10),
            max_channel_name_length: Some(200),
            max_event_channels_at_once: Some(10),
            max_event_name_length: Some(200),
            max_event_payload_in_kb: Some(100),
            max_event_batch_size: Some(10),
            enable_user_authentication: Some(true),
            webhooks: None,
            enable_watchlist_events: None,
            allowed_origins: None,
        }
    }

<<<<<<< HEAD
    #[test]
    fn test_mysql_app_manager() {
        // To run these tests, you need a MySQL database available
        // These tests are marked as ignored by default since they require a DB

        let rt = Runtime::new().unwrap();
        rt.block_on(async {
            // Setup test database with proper credentials for Docker MySQL dev environment
            let config = DatabaseConnection {
                username: "sockudo".to_string(),
                password: "sockudo123".to_string(),
                database: "sockudo".to_string(),
                table_name: "applications".to_string(),
                cache_ttl: 5, // Short TTL for testing
                port: 13306,
                ..Default::default()
            };

            // Create manager
            let manager = MySQLAppManager::new(config, DatabasePooling::default())
                .await
                .unwrap();

            // Test registering an app
            let test_app = create_test_app("test1");
            manager.create_app(test_app.clone()).await.unwrap();

            // Test getting an app
            let app = manager.find_by_id("test1").await.unwrap().unwrap();
            assert_eq!(app.id, "test1");
            assert_eq!(app.key, "test1_key");

            // Test getting an app by key
            let app = manager.find_by_key("test1_key").await.unwrap().unwrap();
            assert_eq!(app.id, "test1");

            // Test updating an app
            let mut updated_app = test_app.clone();
            updated_app.max_connections = 200;
            manager.update_app(updated_app).await.unwrap();

            let app = manager.find_by_id("test1").await.unwrap().unwrap();
            assert_eq!(app.max_connections, 200);

            // Test cache expiration
            tokio::time::sleep(Duration::from_secs(6)).await;

            // Add another app
            let test_app2 = create_test_app("test2");
            manager.create_app(test_app2).await.unwrap();

            // Get all apps
            let apps = manager.get_apps().await.unwrap();
            assert_eq!(apps.len(), 2);

            // Test removing an app
            manager.delete_app("test1").await.unwrap();
            assert!(manager.find_by_id("test1").await.unwrap().is_none());

            // Cleanup
            manager.delete_app("test2").await.unwrap();
        });
=======
    async fn is_mysql_available() -> bool {
        let config = DatabaseConnection {
            username: "sockudo".to_string(),
            password: "sockudo123".to_string(),
            database: "sockudo".to_string(),
            table_name: "applications".to_string(),
            cache_ttl: 5,
            port: 13306,
            ..Default::default()
        };

        MySQLAppManager::new(config).await.is_ok()
    }

    #[tokio::test]
    async fn test_mysql_app_manager() {
        // Skip test if MySQL is not available
        if !is_mysql_available().await {
            eprintln!("Skipping test: MySQL not available");
            return;
        }

        // Setup test database with proper credentials for Docker MySQL dev environment
        let config = DatabaseConnection {
            username: "sockudo".to_string(),
            password: "sockudo123".to_string(),
            database: "sockudo".to_string(),
            table_name: "applications".to_string(),
            cache_ttl: 5, // Short TTL for testing
            port: 13306,
            ..Default::default()
        };

        // Create manager
        let manager = MySQLAppManager::new(config).await.unwrap();

        // Test registering an app
        let test_app = create_test_app("test1");
        manager.create_app(test_app.clone()).await.unwrap();

        // Test getting an app
        let app = manager.find_by_id("test1").await.unwrap().unwrap();
        assert_eq!(app.id, "test1");
        assert_eq!(app.key, "test1_key");

        // Test getting an app by key
        let app = manager.find_by_key("test1_key").await.unwrap().unwrap();
        assert_eq!(app.id, "test1");

        // Test updating an app
        let mut updated_app = test_app.clone();
        updated_app.max_connections = 200;
        manager.update_app(updated_app).await.unwrap();

        let app = manager.find_by_id("test1").await.unwrap().unwrap();
        assert_eq!(app.max_connections, 200);

        // Test cache expiration
        tokio::time::sleep(Duration::from_secs(6)).await;

        // Add another app
        let test_app2 = create_test_app("test2");
        manager.create_app(test_app2).await.unwrap();

        // Get all apps
        let apps = manager.get_apps().await.unwrap();
        assert_eq!(apps.len(), 2);

        // Test removing an app
        manager.delete_app("test1").await.unwrap();
        assert!(manager.find_by_id("test1").await.unwrap().is_none());

        // Cleanup
        manager.delete_app("test2").await.unwrap();
>>>>>>> f01d09c5
    }
}<|MERGE_RESOLUTION|>--- conflicted
+++ resolved
@@ -701,70 +701,6 @@
         }
     }
 
-<<<<<<< HEAD
-    #[test]
-    fn test_mysql_app_manager() {
-        // To run these tests, you need a MySQL database available
-        // These tests are marked as ignored by default since they require a DB
-
-        let rt = Runtime::new().unwrap();
-        rt.block_on(async {
-            // Setup test database with proper credentials for Docker MySQL dev environment
-            let config = DatabaseConnection {
-                username: "sockudo".to_string(),
-                password: "sockudo123".to_string(),
-                database: "sockudo".to_string(),
-                table_name: "applications".to_string(),
-                cache_ttl: 5, // Short TTL for testing
-                port: 13306,
-                ..Default::default()
-            };
-
-            // Create manager
-            let manager = MySQLAppManager::new(config, DatabasePooling::default())
-                .await
-                .unwrap();
-
-            // Test registering an app
-            let test_app = create_test_app("test1");
-            manager.create_app(test_app.clone()).await.unwrap();
-
-            // Test getting an app
-            let app = manager.find_by_id("test1").await.unwrap().unwrap();
-            assert_eq!(app.id, "test1");
-            assert_eq!(app.key, "test1_key");
-
-            // Test getting an app by key
-            let app = manager.find_by_key("test1_key").await.unwrap().unwrap();
-            assert_eq!(app.id, "test1");
-
-            // Test updating an app
-            let mut updated_app = test_app.clone();
-            updated_app.max_connections = 200;
-            manager.update_app(updated_app).await.unwrap();
-
-            let app = manager.find_by_id("test1").await.unwrap().unwrap();
-            assert_eq!(app.max_connections, 200);
-
-            // Test cache expiration
-            tokio::time::sleep(Duration::from_secs(6)).await;
-
-            // Add another app
-            let test_app2 = create_test_app("test2");
-            manager.create_app(test_app2).await.unwrap();
-
-            // Get all apps
-            let apps = manager.get_apps().await.unwrap();
-            assert_eq!(apps.len(), 2);
-
-            // Test removing an app
-            manager.delete_app("test1").await.unwrap();
-            assert!(manager.find_by_id("test1").await.unwrap().is_none());
-
-            // Cleanup
-            manager.delete_app("test2").await.unwrap();
-        });
-=======
     async fn is_mysql_available() -> bool {
         let config = DatabaseConnection {
             username: "sockudo".to_string(),
@@ -798,8 +734,10 @@
             ..Default::default()
         };
 
-        // Create manager
-        let manager = MySQLAppManager::new(config).await.unwrap();
+            // Create manager
+            let manager = MySQLAppManager::new(config, DatabasePooling::default())
+                .await
+                .unwrap();
 
         // Test registering an app
         let test_app = create_test_app("test1");
@@ -839,6 +777,5 @@
 
         // Cleanup
         manager.delete_app("test2").await.unwrap();
->>>>>>> f01d09c5
     }
 }