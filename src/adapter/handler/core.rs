// src/adapter/handler/core_methods.rs
use super::ConnectionHandler;
use crate::app::config::App;
use crate::cleanup::{AuthInfo, ConnectionCleanupInfo, DisconnectTask};
use crate::error::{Error, Result};
use crate::protocol::messages::{ErrorData, MessageData, PusherMessage};
use crate::websocket::SocketId;
use serde_json::Value;
use std::collections::HashSet;
use std::sync::atomic::Ordering;
use std::time::{SystemTime, UNIX_EPOCH};
use tracing::{debug, error, info, warn};

impl ConnectionHandler {
    pub async fn send_connection_established(
        &self,
        app_id: &str,
        socket_id: &SocketId,
    ) -> Result<()> {
        let connection_message =
            PusherMessage::connection_established(socket_id.as_ref().to_string());
        self.send_message_to_socket(app_id, socket_id, connection_message)
            .await
    }

    pub async fn send_error(
        &self,
        app_id: &str,
        socket_id: &SocketId,
        error: &Error,
        channel: Option<String>,
    ) -> Result<()> {
        let error_data = ErrorData {
            message: error.to_string(),
            code: Some(error.close_code()),
        };
        let error_message =
            PusherMessage::error(error_data.code.unwrap_or(4000), error_data.message, channel);
        self.send_message_to_socket(app_id, socket_id, error_message)
            .await
    }

    pub async fn handle_unsubscribe(
        &self,
        socket_id: &SocketId,
        message: &PusherMessage,
        app_config: &App,
    ) -> Result<()> {
        // Extract channel name from message
        let channel_name = self.extract_channel_from_unsubscribe_message(message)?;

        // Get user ID before unsubscribing (for presence channels)
        let user_id = self.get_user_id_for_socket(socket_id, app_config).await?;

        // Perform unsubscription through channel manager
        {
            let channel_manager = self.channel_manager.read().await;
            channel_manager
                .unsubscribe(
                    socket_id.as_ref(),
                    &channel_name,
                    &app_config.id,
                    user_id.as_deref(),
                )
                .await?;
        }

        // Update connection state
        self.update_connection_unsubscribe_state(socket_id, app_config, &channel_name)
            .await?;

        // Get current subscription count after unsubscribe
        let current_sub_count = self
            .connection_manager
            .lock()
            .await
            .get_channel_socket_count(&app_config.id, &channel_name)
            .await;

        // Track unsubscription metrics
        if let Some(ref metrics) = self.metrics {
            let channel_type = crate::channel::ChannelType::from_name(&channel_name);
            let channel_type_str = channel_type.as_str();

            // Mark unsubscription metric
            {
                let metrics_locked = metrics.lock().await;
                metrics_locked.mark_channel_unsubscription(&app_config.id, channel_type_str);
            }

            // Update active channel count if this was the last connection to the channel
            if current_sub_count == 0 {
                // Channel became inactive - decrement the count for this channel type
                // Pass the Arc directly to avoid holding any locks
                self.decrement_active_channel_count(
                    &app_config.id,
                    channel_type_str,
                    metrics.clone(),
                )
                .await;
            }
        }

        // Handle presence channel member removal
        if channel_name.starts_with("presence-") {
            if let Some(user_id_str) = user_id {
                let has_other_connections = self
                    .user_has_other_connections_in_presence_channel(
                        &app_config.id,
                        &channel_name,
                        &user_id_str,
                    )
                    .await?;

                if !has_other_connections {
                    // Send member_removed webhook
                    if let Some(webhook_integration) = &self.webhook_integration {
                        webhook_integration
                            .send_member_removed(app_config, &channel_name, &user_id_str)
                            .await
                            .ok();
                    }

                    // Send member_removed event to channel
                    let member_removed_msg =
                        PusherMessage::member_removed(channel_name.clone(), user_id_str);
                    self.broadcast_to_channel(
                        app_config,
                        &channel_name,
                        member_removed_msg,
                        Some(socket_id),
                    )
                    .await?;
                }
            }
        } else {
            // Send subscription count webhook for non-presence channels
            if let Some(webhook_integration) = &self.webhook_integration {
                webhook_integration
                    .send_subscription_count_changed(app_config, &channel_name, current_sub_count)
                    .await
                    .ok();
            }
        }

        // Send channel_vacated webhook if no subscribers left
        if current_sub_count == 0
            && let Some(webhook_integration) = &self.webhook_integration
        {
            webhook_integration
                .send_channel_vacated(app_config, &channel_name)
                .await
                .ok();
        }

        Ok(())
    }

    async fn should_use_async_cleanup(&self) -> bool {
        const MAX_CONSECUTIVE_FAILURES: usize = 10;
        const CIRCUIT_BREAKER_RECOVERY_TIMEOUT_SECS: u64 = 30;

        if let Some(ref cleanup_queue) = self.cleanup_queue {
            let failures = self.cleanup_consecutive_failures.load(Ordering::Relaxed);

            if failures > MAX_CONSECUTIVE_FAILURES {
                // Circuit breaker is open - check if we should try recovery
                let opened_at = self
                    .cleanup_circuit_breaker_opened_at
                    .load(Ordering::Relaxed);
                let current_time = SystemTime::now()
                    .duration_since(UNIX_EPOCH)
                    .unwrap_or_default()
                    .as_secs();

                if opened_at == 0 {
                    // First time hitting the limit - record when circuit breaker opened
                    self.cleanup_circuit_breaker_opened_at
                        .store(current_time, Ordering::Relaxed);
                    warn!(
                        "Circuit breaker opened: too many cleanup failures ({}), disabling async cleanup for {} seconds",
                        failures, CIRCUIT_BREAKER_RECOVERY_TIMEOUT_SECS
                    );
                    return false;
                } else if current_time >= opened_at + CIRCUIT_BREAKER_RECOVERY_TIMEOUT_SECS {
                    // Time to try recovery - enter half-open state
                    debug!(
                        "Circuit breaker entering half-open state after {} seconds, attempting recovery",
                        current_time - opened_at
                    );
                    return !cleanup_queue.is_closed();
                } else {
                    // Still in timeout period
                    debug!(
                        "Circuit breaker still open, {} seconds remaining until recovery attempt",
                        (opened_at + CIRCUIT_BREAKER_RECOVERY_TIMEOUT_SECS) - current_time
                    );
                    return false;
                }
            }

            // Normal operation or successful recovery
            !cleanup_queue.is_closed()
        } else {
            false
        }
    }

    pub async fn handle_disconnect(&self, app_id: &str, socket_id: &SocketId) -> Result<()> {
        debug!("Handling disconnect for socket: {}", socket_id);

        // Try async cleanup first if queue is available and circuit breaker allows
        if self.should_use_async_cleanup().await {
            // should_use_async_cleanup() already verified cleanup_queue exists
            let cleanup_queue = self.cleanup_queue.as_ref().unwrap();
            match self
                .handle_disconnect_async(app_id, socket_id, cleanup_queue)
                .await
            {
                Ok(()) => {
                    // Success - reset both failure counter and circuit breaker state
                    let previous_failures =
                        self.cleanup_consecutive_failures.swap(0, Ordering::Relaxed);
                    let was_circuit_breaker_open = self
                        .cleanup_circuit_breaker_opened_at
                        .swap(0, Ordering::Relaxed);

                    if was_circuit_breaker_open > 0 {
                        info!(
                            "Circuit breaker recovered: async cleanup successful after {} failures",
                            previous_failures
                        );
                    }

                    return Ok(());
                }
                Err(e) => {
                    // Failure - increment counter (circuit breaker logic handles the rest)
                    let new_failure_count = self
                        .cleanup_consecutive_failures
                        .fetch_add(1, Ordering::Relaxed)
                        + 1;
                    warn!(
                        "Async cleanup failed for socket {} (failure #{}: {}), falling back to sync",
                        socket_id, new_failure_count, e
                    );
                }
            }
        }

        // Fall back to original synchronous cleanup
        self.handle_disconnect_sync(app_id, socket_id).await
    }

    async fn handle_disconnect_async(
        &self,
        app_id: &str,
        socket_id: &SocketId,
        cleanup_queue: &crate::cleanup::CleanupSender,
    ) -> Result<()> {
        use std::time::Instant;

        debug!("Using async cleanup for socket: {}", socket_id);

        // Step 1: Quick connection state capture (< 1ms)
        let disconnect_info = {
            let mut connection_manager = self.connection_manager.lock().await;
            let connection = connection_manager.get_connection(socket_id, app_id).await;

            if let Some(conn_ref) = connection {
                // Atomic check-and-set for disconnecting flag to ensure idempotency
<<<<<<< HEAD
                let mut conn_locked = conn_ref.inner.lock().await;
=======
                let mut conn_locked = conn_ref.0.lock().await;
>>>>>>> 1fb68112

                if conn_locked.state.disconnecting {
                    debug!("Connection {} already disconnecting, skipping", socket_id);
                    return Ok(());
                }

                // Set disconnecting flag atomically
                conn_locked.state.disconnecting = true;

                let channels: Vec<String> = conn_locked
                    .state
                    .subscribed_channels
                    .iter()
                    .cloned()
                    .collect();
                let user_id = conn_locked.state.user_id.clone();

                // Extract presence channel info for webhook processing
                let presence_channels: Vec<String> = channels
                    .iter()
                    .filter(|ch| ch.starts_with("presence-"))
                    .cloned()
                    .collect();

                Some(DisconnectTask {
                    socket_id: socket_id.clone(),
                    app_id: app_id.to_string(),
                    subscribed_channels: channels,
                    user_id: user_id.clone(),
                    timestamp: Instant::now(),
                    connection_info: if !presence_channels.is_empty() {
                        Some(ConnectionCleanupInfo {
                            presence_channels,
                            auth_info: user_id.map(|uid| AuthInfo {
                                user_id: uid,
                                user_info: None,
                            }),
                        })
                    } else {
                        None
                    },
                })
            } else {
                // Connection doesn't exist - might have been cleaned up already
                debug!("Connection {} not found during disconnect", socket_id);
                return Ok(());
            }
        }; // Lock released immediately

        // Step 2: Clear immediate timeouts (these should be fast)
        self.clear_activity_timeout(app_id, socket_id).await.ok();
        self.clear_user_authentication_timeout(app_id, socket_id)
            .await
            .ok();

        // Step 3: Clean up client event rate limiter (lock-free)
        if self.client_event_limiters.remove(socket_id).is_some() {
            debug!(
                "Removed client event rate limiter for socket: {}",
                socket_id
            );
        }

        // Step 4: Queue cleanup work (non-blocking)
        if let Some(task) = disconnect_info {
            if let Err(_send_error) = cleanup_queue.try_send(task) {
                // Queue is full or closed - don't return error, fall back to sync cleanup
                warn!(
                    "Failed to queue async cleanup for socket {} (queue full/closed), falling back to sync cleanup",
                    socket_id
                );

                // Reset the disconnecting flag since we're going to fall back to sync
                // This ensures the sync cleanup can proceed properly
                {
                    let mut connection_manager = self.connection_manager.lock().await;
                    if let Some(conn_ref) =
                        connection_manager.get_connection(socket_id, app_id).await
<<<<<<< HEAD
                        && let Ok(mut conn_locked) = conn_ref.inner.try_lock()
=======
                        && let Ok(mut conn_locked) = conn_ref.0.try_lock()
>>>>>>> 1fb68112
                    {
                        conn_locked.state.disconnecting = false;
                    }
                }

                // Fall back to synchronous cleanup immediately
                // We already have the disconnect task info, so use sync cleanup
                return self.handle_disconnect_sync(app_id, socket_id).await;
            }
            debug!("Queued async cleanup for socket: {}", socket_id);
        }

        // Step 5: Update metrics immediately (outside connection lock to minimize contention)
        if let Some(ref metrics) = self.metrics {
            // Use regular lock instead of try_lock to ensure metrics are always updated
            let metrics_locked = metrics.lock().await;
            metrics_locked.mark_disconnection(app_id, socket_id);
        }

        debug!(
            "Fast disconnect processing completed for socket: {}",
            socket_id
        );
        Ok(())
    }

    async fn handle_disconnect_sync(&self, app_id: &str, socket_id: &SocketId) -> Result<()> {
        debug!("Using synchronous cleanup for socket: {}", socket_id);

        // This is the original synchronous implementation
        // Check if already disconnecting and set flag atomically
        let conn = {
            let mut connection_manager = self.connection_manager.lock().await;
            connection_manager.get_connection(socket_id, app_id).await
        };

        let already_disconnecting = if let Some(conn) = conn {
<<<<<<< HEAD
            if let Ok(mut conn_locked) = conn.inner.try_lock() {
=======
            if let Ok(mut conn_locked) = conn.0.try_lock() {
>>>>>>> 1fb68112
                let was_disconnecting = conn_locked.state.disconnecting;
                conn_locked.state.disconnecting = true;
                was_disconnecting
            } else {
                debug!(
                    "Connection {} is busy, assuming disconnect already in progress",
                    socket_id
                );
                true
            }
        } else {
            true
        };

        if already_disconnecting {
            debug!(
                "Connection {} already disconnecting or doesn't exist, skipping",
                socket_id
            );
            return Ok(());
        }

        // Clear timeouts
        self.clear_activity_timeout(app_id, socket_id).await?;
        self.clear_user_authentication_timeout(app_id, socket_id)
            .await?;

        // Clean up client event rate limiter
        if self.client_event_limiters.remove(socket_id).is_some() {
            debug!(
                "Removed client event rate limiter for socket: {}",
                socket_id
            );
        }

        // Get app configuration
        let app_config = match self.app_manager.find_by_id(app_id).await? {
            Some(app) => app,
            None => {
                error!("App not found during disconnect: {}", app_id);
                self.cleanup_connection_from_manager(socket_id, app_id)
                    .await;
                return Err(crate::error::Error::ApplicationNotFound);
            }
        };

        // Extract connection state before cleanup
        let (subscribed_channels, user_id, user_watchlist) = self
            .extract_connection_state_for_disconnect(socket_id, &app_config)
            .await?;

        // Process channel unsubscriptions
        if !subscribed_channels.is_empty() {
            self.process_channel_unsubscriptions_on_disconnect(
                socket_id,
                &app_config,
                &subscribed_channels,
                &user_id,
            )
            .await?;
        }

        // Handle watchlist offline events
        if let Some(ref user_id_str) = user_id {
            self.handle_disconnect_watchlist_events(
                &app_config,
                user_id_str,
                socket_id,
                user_watchlist,
            )
            .await?;
        }

        // Final cleanup from connection manager
        self.cleanup_connection_from_manager(socket_id, app_id)
            .await;

        // Update metrics
        if let Some(ref metrics) = self.metrics {
            let metrics_locked = metrics.lock().await;
            metrics_locked.mark_disconnection(app_id, socket_id);
        }

        debug!(
            "Successfully processed synchronous disconnect for socket: {}",
            socket_id
        );
        Ok(())
    }

    // Helper methods for the main disconnect handler
    async fn extract_connection_state_for_disconnect(
        &self,
        socket_id: &SocketId,
        app_config: &App,
    ) -> Result<(HashSet<String>, Option<String>, Option<Vec<String>>)> {
        let mut connection_manager = self.connection_manager.lock().await;
        match connection_manager
            .get_connection(socket_id, &app_config.id)
            .await
        {
            Some(conn_arc) => {
                let mut conn_locked = conn_arc.inner.lock().await;

                // Cancel any active timeouts
                conn_locked.state.timeouts.clear_all();

                let watchlist = conn_locked
                    .state
                    .user_info
                    .as_ref()
                    .and_then(|ui| ui.watchlist.clone());

                Ok((
                    conn_locked.state.subscribed_channels.clone(),
                    conn_locked.state.user_id.clone(),
                    watchlist,
                ))
            }
            None => {
                warn!(
                    "No connection found for socket during disconnect: {}",
                    socket_id
                );
                Ok((HashSet::new(), None, None))
            }
        }
    }

    async fn process_channel_unsubscriptions_on_disconnect(
        &self,
        socket_id: &SocketId,
        app_config: &App,
        subscribed_channels: &HashSet<String>,
        user_id: &Option<String>,
    ) -> Result<()> {
        let channel_manager = self.channel_manager.read().await;

        for channel_str in subscribed_channels {
            debug!(
                "Processing channel {} for disconnect of socket {}",
                channel_str, socket_id
            );

            match channel_manager
                .unsubscribe(
                    socket_id.as_ref(),
                    channel_str,
                    &app_config.id,
                    user_id.as_deref(),
                )
                .await
            {
                Ok(_) => {
                    let current_sub_count = self
                        .connection_manager
                        .lock()
                        .await
                        .get_channel_socket_count(&app_config.id, channel_str)
                        .await;

                    self.handle_post_unsubscribe_webhooks(
                        app_config,
                        channel_str,
                        user_id,
                        current_sub_count,
                        socket_id,
                    )
                    .await?;
                }
                Err(e) => {
                    error!(
                        "Error unsubscribing socket {} from channel {} during disconnect: {}",
                        socket_id, channel_str, e
                    );
                }
            }
        }

        Ok(())
    }

    async fn handle_post_unsubscribe_webhooks(
        &self,
        app_config: &App,
        channel_str: &str,
        user_id: &Option<String>,
        current_sub_count: usize,
        socket_id: &SocketId,
    ) -> Result<()> {
        if channel_str.starts_with("presence-") {
            if let Some(disconnected_user_id) = user_id {
                let has_other_connections = self
                    .user_has_other_connections_in_presence_channel(
                        &app_config.id,
                        channel_str,
                        disconnected_user_id,
                    )
                    .await?;

                if !has_other_connections {
                    // Send member_removed webhook
                    if let Some(webhook_integration) = &self.webhook_integration {
                        webhook_integration
                            .send_member_removed(app_config, channel_str, disconnected_user_id)
                            .await
                            .ok();
                    }

                    // Send member_removed event to channel
                    let member_removed_msg = PusherMessage::member_removed(
                        channel_str.to_string(),
                        disconnected_user_id.clone(),
                    );
                    self.broadcast_to_channel(
                        app_config,
                        channel_str,
                        member_removed_msg,
                        Some(socket_id),
                    )
                    .await
                    .ok();
                }
            }
        } else {
            // Send subscription count webhook for non-presence channels
            if let Some(webhook_integration) = &self.webhook_integration {
                webhook_integration
                    .send_subscription_count_changed(app_config, channel_str, current_sub_count)
                    .await
                    .ok();
            }
        }

        // Send channel_vacated webhook if no subscribers left
        if current_sub_count == 0
            && let Some(webhook_integration) = &self.webhook_integration
        {
            webhook_integration
                .send_channel_vacated(app_config, channel_str)
                .await
                .ok();
        }

        Ok(())
    }

    async fn handle_disconnect_watchlist_events(
        &self,
        app_config: &App,
        user_id_str: &str,
        socket_id: &SocketId,
        user_watchlist: Option<Vec<String>>,
    ) -> Result<()> {
        if app_config.enable_watchlist_events.unwrap_or(false) && user_watchlist.is_some() {
            info!(
                "Processing watchlist disconnect for user {} on socket {}",
                user_id_str, socket_id
            );

            // Remove user connection from watchlist manager
            let offline_events = self
                .watchlist_manager
                .remove_user_connection(&app_config.id, user_id_str, socket_id)
                .await?;

            // Send offline events to watchers if user went offline
            if !offline_events.is_empty() {
                let watchers_to_notify = self
                    .get_watchers_for_user(&app_config.id, user_id_str)
                    .await?;

                for event in offline_events {
                    for watcher_socket_id in &watchers_to_notify {
                        if let Err(e) = self
                            .send_message_to_socket(
                                &app_config.id,
                                watcher_socket_id,
                                event.clone(),
                            )
                            .await
                        {
                            warn!(
                                "Failed to send offline notification to watcher {}: {}",
                                watcher_socket_id, e
                            );
                        }
                    }
                }
            }
        }

        Ok(())
    }

    async fn cleanup_connection_from_manager(&self, socket_id: &SocketId, app_id: &str) {
        let mut connection_manager = self.connection_manager.lock().await;

        // Cleanup connection resources
        if let Some(conn_to_cleanup) = connection_manager.get_connection(socket_id, app_id).await {
            connection_manager
                .cleanup_connection(app_id, conn_to_cleanup)
                .await;
        }

        // Remove connection from primary tracking
        connection_manager
            .remove_connection(socket_id, app_id)
            .await
            .ok();
    }

    // Helper methods for extracting data from messages
    fn extract_channel_from_unsubscribe_message(&self, message: &PusherMessage) -> Result<String> {
        let message_data = message.data.as_ref().ok_or_else(|| {
            Error::InvalidMessageFormat("Missing data in unsubscribe message".into())
        })?;

        match message_data {
            MessageData::String(channel_str) => Ok(channel_str.clone()),
            MessageData::Json(data) => data
                .get("channel")
                .and_then(Value::as_str)
                .map(|s| s.to_string())
                .ok_or_else(|| {
                    Error::InvalidMessageFormat("Missing channel in unsubscribe message".into())
                }),
            MessageData::Structured { channel, .. } => {
                channel.as_ref().map(|s| s.to_string()).ok_or_else(|| {
                    Error::InvalidMessageFormat("Missing channel in unsubscribe message".into())
                })
            }
        }
    }

    async fn get_user_id_for_socket(
        &self,
        socket_id: &SocketId,
        app_config: &App,
    ) -> Result<Option<String>> {
        let mut connection_manager = self.connection_manager.lock().await;
        if let Some(conn) = connection_manager
            .get_connection(socket_id, &app_config.id)
            .await
        {
            let conn_locked = conn.inner.lock().await;
            Ok(conn_locked.state.user_id.clone())
        } else {
            Ok(None)
        }
    }

    async fn update_connection_unsubscribe_state(
        &self,
        socket_id: &SocketId,
        app_config: &App,
        channel_name: &str,
    ) -> Result<()> {
        let mut connection_manager = self.connection_manager.lock().await;
        if let Some(conn_arc) = connection_manager
            .get_connection(socket_id, &app_config.id)
            .await
        {
            let mut conn_locked = conn_arc.inner.lock().await;
            conn_locked.unsubscribe_from_channel(channel_name);

            // Remove presence info if it's a presence channel
            if channel_name.starts_with("presence-") {
                conn_locked.remove_presence_info(channel_name);
            }
        }
        Ok(())
    }

    /// Helper to check if a user has any other connections to a specific presence channel.
    async fn user_has_other_connections_in_presence_channel(
        &self,
        app_id: &str,
        channel_name: &str,
        user_id: &str,
    ) -> Result<bool> {
        let mut connection_manager = self.connection_manager.lock().await;
        let user_sockets = connection_manager.get_user_sockets(user_id, app_id).await?;

        for ws_ref in user_sockets.iter() {
            let socket_state_guard = ws_ref.inner.lock().await;
            if socket_state_guard.state.is_subscribed(channel_name) {
                return Ok(true);
            }
        }
        Ok(false)
    }

    pub async fn send_missed_cache_if_exists(
        &self,
        app_id: &str,
        socket_id: &SocketId,
        channel: &str,
    ) -> Result<()> {
        let mut cache_manager = self.cache_manager.lock().await;
        let cache_key = format!("app:{app_id}:channel:{channel}:cache_miss");

        match cache_manager.get(&cache_key).await {
            Ok(Some(cache_content)) => {
                // Found cached content, send it to the socket
                let cache_message: PusherMessage =
                    serde_json::from_str(&cache_content).map_err(|e| {
                        Error::InvalidMessageFormat(format!("Invalid cached message format: {e}"))
                    })?;

                self.send_message_to_socket(app_id, socket_id, cache_message)
                    .await?;
                info!(
                    "Sent cached content to socket {} for channel {}",
                    socket_id, channel
                );
            }
            Ok(None) => {
                // No cache found, send cache miss event
                let cache_miss_message = PusherMessage {
                    channel: Some(channel.to_string()),
                    name: None,
                    event: Some("pusher:cache_miss".to_string()),
                    data: None,
                };

                self.send_message_to_socket(app_id, socket_id, cache_miss_message)
                    .await?;

                // Send cache miss webhook if configured
                if let Some(app_config) = self.app_manager.find_by_id(app_id).await?
                    && let Some(webhook_integration) = &self.webhook_integration
                    && let Err(e) = webhook_integration
                        .send_cache_missed(&app_config, channel)
                        .await
                {
                    warn!(
                        "Failed to send cache_missed webhook for channel {}: {}",
                        channel, e
                    );
                }

                info!(
                    "No cached content found for channel: {}, sent cache_miss event",
                    channel
                );
            }
            Err(e) => {
                error!("Failed to get cache for channel {}: {}", channel, e);

                // Send cache miss event as fallback
                let cache_miss_message = PusherMessage {
                    channel: Some(channel.to_string()),
                    name: None,
                    event: Some("pusher:cache_miss".to_string()),
                    data: None,
                };

                self.send_message_to_socket(app_id, socket_id, cache_miss_message)
                    .await?;

                return Err(Error::Internal(format!(
                    "Cache retrieval failed for channel {channel}: {e}"
                )));
            }
        }

        Ok(())
    }

    /// Store a message in cache for a channel
    pub async fn store_cache_for_channel(
        &self,
        app_id: &str,
        channel: &str,
        message: &PusherMessage,
        ttl_seconds: Option<u64>,
    ) -> Result<()> {
        let mut cache_manager = self.cache_manager.lock().await;
        let cache_key = format!("app:{app_id}:channel:{channel}:cache_miss");

        let message_json = serde_json::to_string(message).map_err(|e| {
            Error::InvalidMessageFormat(format!("Failed to serialize message for cache: {e}"))
        })?;

        match ttl_seconds {
            Some(ttl) => {
                cache_manager
                    .set(&cache_key, &message_json, ttl)
                    .await
                    .map_err(|e| Error::Internal(format!("Failed to store cache with TTL: {e}")))?;
            }
            None => {
                cache_manager
                    .set(&cache_key, &message_json, 0)
                    .await
                    .map_err(|e| Error::Internal(format!("Failed to store cache: {e}")))?;
            }
        }

        debug!("Stored cache for channel {} in app {}", channel, app_id);
        Ok(())
    }

    /// Clear cache for a specific channel
    pub async fn clear_cache_for_channel(&self, app_id: &str, channel: &str) -> Result<()> {
        let mut cache_manager = self.cache_manager.lock().await;
        let cache_key = format!("app:{app_id}:channel:{channel}:cache_miss");

        cache_manager.remove(&cache_key).await.map_err(|e| {
            Error::Internal(format!("Failed to clear cache for channel {channel}: {e}"))
        })?;

        debug!("Cleared cache for channel {} in app {}", channel, app_id);
        Ok(())
    }

    /// Check if a channel has cached content
    pub async fn has_cache_for_channel(&self, app_id: &str, channel: &str) -> Result<bool> {
        let mut cache_manager = self.cache_manager.lock().await;
        let cache_key = format!("app:{app_id}:channel:{channel}:cache_miss");

        match cache_manager.get(&cache_key).await {
            Ok(Some(_)) => Ok(true),
            Ok(None) => Ok(false),
            Err(e) => {
                warn!("Error checking cache for channel {}: {}", channel, e);
                Ok(false) // Assume no cache on error
            }
        }
    }
}<|MERGE_RESOLUTION|>--- conflicted
+++ resolved
@@ -269,11 +269,7 @@
 
             if let Some(conn_ref) = connection {
                 // Atomic check-and-set for disconnecting flag to ensure idempotency
-<<<<<<< HEAD
-                let mut conn_locked = conn_ref.inner.lock().await;
-=======
                 let mut conn_locked = conn_ref.0.lock().await;
->>>>>>> 1fb68112
 
                 if conn_locked.state.disconnecting {
                     debug!("Connection {} already disconnecting, skipping", socket_id);
@@ -352,11 +348,7 @@
                     let mut connection_manager = self.connection_manager.lock().await;
                     if let Some(conn_ref) =
                         connection_manager.get_connection(socket_id, app_id).await
-<<<<<<< HEAD
-                        && let Ok(mut conn_locked) = conn_ref.inner.try_lock()
-=======
                         && let Ok(mut conn_locked) = conn_ref.0.try_lock()
->>>>>>> 1fb68112
                     {
                         conn_locked.state.disconnecting = false;
                     }
@@ -394,11 +386,7 @@
         };
 
         let already_disconnecting = if let Some(conn) = conn {
-<<<<<<< HEAD
             if let Ok(mut conn_locked) = conn.inner.try_lock() {
-=======
-            if let Ok(mut conn_locked) = conn.0.try_lock() {
->>>>>>> 1fb68112
                 let was_disconnecting = conn_locked.state.disconnecting;
                 conn_locked.state.disconnecting = true;
                 was_disconnecting
